{
    "name": "@elizaos/plugin-evm",
    "version": "0.25.6-alpha.1",
    "type": "module",
    "main": "dist/index.js",
    "module": "dist/index.js",
    "types": "dist/index.d.ts",
    "exports": {
        "./package.json": "./package.json",
        ".": {
            "import": {
                "@elizaos/source": "./src/index.ts",
                "types": "./dist/index.d.ts",
                "default": "./dist/index.js"
            }
        }
    },
    "files": [
        "dist"
    ],
    "dependencies": {
        "@elizaos/core": "workspace:*",
        "@elizaos/plugin-tee": "workspace:*",
        "@lifi/data-types": "5.15.5",
        "@lifi/sdk": "3.4.1",
        "@lifi/types": "16.3.0",
        "tsup": "8.3.5"
    },
    "devDependencies": {
        "@biomejs/biome": "1.9.4"
    },
    "scripts": {
        "build": "tsup --format esm --dts",
        "dev": "tsup --format esm --dts --watch",
        "test": "vitest run",
        "lint": "biome lint .",
        "lint:fix": "biome check --apply .",
        "format": "biome format .",
        "format:fix": "biome format --write ."
    },
    "peerDependencies": {
        "whatwg-url": "7.1.0"
<<<<<<< HEAD
=======
    },
    "publishConfig": {
        "access": "public"
>>>>>>> 2dbf2cc0
    }
}<|MERGE_RESOLUTION|>--- conflicted
+++ resolved
@@ -40,11 +40,8 @@
     },
     "peerDependencies": {
         "whatwg-url": "7.1.0"
-<<<<<<< HEAD
-=======
     },
     "publishConfig": {
         "access": "public"
->>>>>>> 2dbf2cc0
     }
 }