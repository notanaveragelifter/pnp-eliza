{
  "name": "@elizaos/plugin-starter",
  "description": "Plugin starter for elizaOS",
<<<<<<< HEAD
  "version": "1.0.0-beta.41",
=======
  "version": "0.1.0",
>>>>>>> 12417942
  "private": true,
  "type": "module",
  "main": "dist/index.js",
  "module": "dist/index.js",
  "types": "dist/index.d.ts",
  "keywords": [
    "plugin",
    "elizaos"
  ],
  "repository": {
    "type": "git",
    "url": ""
  },
  "exports": {
    "./package.json": "./package.json",
    ".": {
      "import": {
        "types": "./dist/index.d.ts",
        "default": "./dist/index.js"
      }
    }
  },
  "files": [
    "dist"
  ],
  "dependencies": {
    "@elizaos/cli": "^1.0.0-beta.32",
    "@elizaos/core": "^1.0.0-beta.32",
    "zod": "3.24.2"
  },
  "devDependencies": {
    "tsup": "8.4.0",
    "typescript": "5.8.2",
    "prettier": "3.5.3"
  },
  "scripts": {
    "start": "elizaos start",
    "test-with-cli": "cd ../cli && bun run build && cd ../plugin-starter && elizaos test",
    "dev": "elizaos dev",
    "build": "tsup",
    "lint": "prettier --write ./src",
    "test": "elizaos test",
    "publish": "elizaos publish",
    "format": "prettier --write ./src",
    "format:check": "prettier --check ./src"
  },
  "publishConfig": {
    "access": "public"
  },
  "resolutions": {
    "zod": "3.24.2"
  },
  "gitHead": "b165ad83e5f7a21bc1edbd83374ca087e3cd6b33"
}<|MERGE_RESOLUTION|>--- conflicted
+++ resolved
@@ -1,11 +1,7 @@
 {
   "name": "@elizaos/plugin-starter",
   "description": "Plugin starter for elizaOS",
-<<<<<<< HEAD
-  "version": "1.0.0-beta.41",
-=======
   "version": "0.1.0",
->>>>>>> 12417942
   "private": true,
   "type": "module",
   "main": "dist/index.js",
