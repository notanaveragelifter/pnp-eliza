import { type IAgentRuntime, type UUID, logger } from '@elizaos/core';

import Birdeye from './tasks/birdeye';
import BuySignal from './tasks/buy-signal';
import SellSignal from './tasks/sell-signal';
import CoinmarketCap from './tasks/coinmarketcap';
import Twitter from './tasks/twitter';
import TwitterParser from './tasks/twitter-parser';
import type { Sentiment } from './types';

// let's not make it a dependency
//import type { ITradeService } from '../../degen-trader/types';

/**
 * Registers tasks for the agent to perform various Intel-related actions.
 * * @param { IAgentRuntime } runtime - The agent runtime object.
 * @param { UUID } [worldId] - The optional world ID to associate with the tasks.
 * @returns {Promise<void>} - A promise that resolves once tasks are registered.
 */
export const registerTasks = async (runtime: IAgentRuntime, worldId?: UUID) => {
  worldId = runtime.agentId; // this is global data for the agent

  // first, get all tasks with tags "queue", "repeat", "degen_intel" and delete them
  const tasks = await runtime.getTasks({
    tags: ['queue', 'repeat', 'degen_intel'],
  });

  for (const task of tasks) {
    await runtime.deleteTask(task.id);
  }

<<<<<<< HEAD
=======
  /*
>>>>>>> f7718659
  if (runtime.getSetting('BIRDEYE_API_KEY')) {
    runtime.registerTaskWorker({
      name: 'INTEL_BIRDEYE_SYNC_TRENDING',
      validate: async (_runtime, _message, _state) => {
        return true; // TODO: validate after certain time
      },
      execute: async (runtime, _options, task) => {
        const birdeye = new Birdeye(runtime);
        try {
          await birdeye.syncTrendingTokens('solana');
          //await birdeye.syncTrendingTokens('base');
        } catch (error) {
          logger.error('Failed to sync trending tokens', error);
          // kill this task
          runtime.deleteTask(task.id);
        }
      },
    });

    runtime.createTask({
      name: 'INTEL_BIRDEYE_SYNC_TRENDING',
      description: 'Sync trending tokens from Birdeye',
      worldId,
      metadata: {
        createdAt: Date.now(),
        updatedAt: Date.now(),
        updateInterval: 1000 * 60 * 60, // 1 hour
      },
      tags: ['queue', 'repeat', 'degen_intel', 'immediate'],
    });
  } else {
    logger.debug(
      'WARNING: BIRDEYE_API_KEY not found, skipping creation of INTEL_BIRDEYE_SYNC_TRENDING task'
    );
  }

  if (runtime.getSetting('COINMARKETCAP_API_KEY')) {
    runtime.registerTaskWorker({
      name: 'INTEL_COINMARKETCAP_SYNC',
      validate: async (_runtime, _message, _state) => {
        return true; // TODO: validate after certain time
      },
      execute: async (runtime, _options, task) => {
        const cmc = new CoinmarketCap(runtime);
        try {
          await cmc.syncTokens();
        } catch (error) {
          logger.debug('Failed to sync tokens', error);
          // kill this task
<<<<<<< HEAD
          await runtime.deleteTask(task.id);
=======
          //await runtime.deleteTask(task.id);
>>>>>>> f7718659
        }
      },
    });

    runtime.createTask({
      name: 'INTEL_COINMARKETCAP_SYNC',
      description: 'Sync tokens from Coinmarketcap',
      worldId,
      metadata: {
        createdAt: Date.now(),
        updatedAt: Date.now(),
        updateInterval: 1000 * 60 * 5, // 5 minutes
      },
      tags: ['queue', 'repeat', 'degen_intel', 'immediate'],
    });
  } else {
    logger.debug(
      'WARNING: COINMARKETCAP_API_KEY not found, skipping creation of INTEL_COINMARKETCAP_SYNC task'
    );
  }
  */

  // shouldn't plugin-solana and plugin-evm handle this?
  runtime.registerTaskWorker({
    name: 'INTEL_SYNC_WALLET',
    validate: async (_runtime, _message, _state) => {
      return true; // TODO: validate after certain time
    },
    execute: async (runtime, _options, task) => {
      const birdeye = new Birdeye(runtime);
      try {
        await birdeye.syncWallet();
      } catch (error) {
        logger.error('Failed to sync wallet', error);
        // kill this task
        //await runtime.deleteTask(task.id);
      }
    },
  });

  runtime.createTask({
    name: 'INTEL_SYNC_WALLET',
    description: 'Sync wallet from Birdeye',
    worldId,
    metadata: {
      createdAt: Date.now(),
      updatedAt: Date.now(),
      updateInterval: 1000 * 60 * 5, // 5 minutes
    },
    tags: ['queue', 'repeat', 'degen_intel', 'immediate'],
  });

  // Only create the Twitter sync task if the Twitter service exists
  const plugins = runtime.plugins.map((p) => p.name);
  //const twitterService = runtime.getService('twitter');
  if (plugins.indexOf('twitter') !== -1) {
    runtime.registerTaskWorker({
      name: 'INTEL_SYNC_RAW_TWEETS',
      validate: async (runtime, _message, _state) => {
        // Check if Twitter service exists and return false if it doesn't
        const twitterService = runtime.getService('twitter');
        if (!twitterService) {
          // Log only once when we'll be removing the task
          logger.debug('Twitter service not available, removing INTEL_SYNC_RAW_TWEETS task');

          // Get all tasks of this type
          const tasks = await runtime.getTasksByName('INTEL_SYNC_RAW_TWEETS');

          // Delete all these tasks
          for (const task of tasks) {
            await runtime.deleteTask(task.id);
          }

          return false;
        }
        return true;
      },
      execute: async (runtime, _options, task) => {
        try {
          const twitter = new Twitter(runtime);
          await twitter.syncRawTweets();
        } catch (error) {
          logger.error('Failed to sync raw tweets', error);
        }
      },
    });

    runtime.createTask({
      name: 'INTEL_SYNC_RAW_TWEETS',
      description: 'Sync raw tweets from Twitter',
      worldId,
      metadata: {
        createdAt: Date.now(),
        updatedAt: Date.now(),
        updateInterval: 1000 * 60 * 15, // 15 minutes
      },
      tags: ['queue', 'repeat', 'degen_intel', 'immediate'],
    });

    runtime.registerTaskWorker({
      name: 'INTEL_PARSE_TWEETS',
      validate: async (runtime, _message, _state) => {
        // Check if Twitter service exists and return false if it doesn't
        const twitterService = runtime.getService('twitter');
        if (!twitterService) {
          // The main task handler above will take care of removing all Twitter tasks
          return false; // This will prevent execution
        }
        return true;
      },
      execute: async (runtime, _options, task) => {
        const twitterParser = new TwitterParser(runtime);
        try {
          await twitterParser.parseTweets();
        } catch (error) {
          logger.error('Failed to parse tweets', error);
        }
      },
    });

    runtime.createTask({
      name: 'INTEL_PARSE_TWEETS',
      description: 'Parse tweets',
      worldId,
      metadata: {
        createdAt: Date.now(),
        updatedAt: Date.now(),
        updateInterval: 1000 * 60 * 60 * 24, // 24 hours
      },
      tags: ['queue', 'repeat', 'degen_intel', 'immediate'],
    });
  } else {
    console.log(
      'intel:tasks - plugins',
      runtime.plugins.map((p) => p.name)
    );
    logger.debug(
      'WARNING: Twitter plugin not found, skipping creation of INTEL_SYNC_RAW_TWEETS task'
    );
  }

  // enable trading stuff only if we need to
  //const tradeService = runtime.getService(ServiceTypes.DEGEN_TRADING) as unknown; //  as ITradeService
  // has to be included after degen-trader
  const tradeService = runtime.getService('degen_trader') as unknown; //  as ITradeService
  //if (plugins.indexOf('degen-trader') !== -1) {
  if (tradeService) {
    runtime.registerTaskWorker({
      name: 'INTEL_GENERATE_BUY_SIGNAL',
      validate: async (runtime, _message, _state) => {
        // Check if we have some sentiment data before proceeding
        const sentimentsData = (await runtime.getCache<Sentiment[]>('sentiments')) || [];
        if (sentimentsData.length === 0) {
          return false;
        }
        return true;
      },
      execute: async (runtime, _options, task) => {
        const signal = new BuySignal(runtime);
        try {
          await signal.generateSignal();
        } catch (error) {
          logger.error('Failed to generate buy signal', error);
          // Log the error but don't delete the task
        }
      },
<<<<<<< HEAD
    });

    runtime.createTask({
      name: 'INTEL_GENERATE_BUY_SIGNAL',
      description: 'Generate a buy signal',
      worldId,
      metadata: {
        createdAt: Date.now(),
        updatedAt: Date.now(),
        updateInterval: 1000 * 60 * 5, // 5 minutes
      },
      tags: ['queue', 'repeat', 'degen_intel', 'immediate'],
    });

    runtime.registerTaskWorker({
      name: 'INTEL_GENERATE_SELL_SIGNAL',
      validate: async (runtime, _message, _state) => {
        // Check if we have some sentiment data before proceeding
        const sentimentsData = (await runtime.getCache<Sentiment[]>('sentiments')) || [];
        if (sentimentsData.length === 0) {
          return false;
        }
        return true;
      },
      execute: async (runtime, _options, task) => {
        const signal = new SellSignal(runtime);
        try {
          await signal.generateSignal();
        } catch (error) {
          logger.error('Failed to generate buy signal', error);
          // Log the error but don't delete the task
        }
      },
    });

    runtime.createTask({
=======
    });

    runtime.createTask({
      name: 'INTEL_GENERATE_BUY_SIGNAL',
      description: 'Generate a buy signal',
      worldId,
      metadata: {
        createdAt: Date.now(),
        updatedAt: Date.now(),
        updateInterval: 1000 * 60 * 5, // 5 minutes
      },
      tags: ['queue', 'repeat', 'degen_intel', 'immediate'],
    });

    runtime.registerTaskWorker({
      name: 'INTEL_GENERATE_SELL_SIGNAL',
      validate: async (runtime, _message, _state) => {
        // Check if we have some sentiment data before proceeding
        const sentimentsData = (await runtime.getCache<Sentiment[]>('sentiments')) || [];
        if (sentimentsData.length === 0) {
          return false;
        }
        return true;
      },
      execute: async (runtime, _options, task) => {
        const signal = new SellSignal(runtime);
        try {
          await signal.generateSignal();
        } catch (error) {
          logger.error('Failed to generate buy signal', error);
          // Log the error but don't delete the task
        }
      },
    });

    runtime.createTask({
>>>>>>> f7718659
      name: 'INTEL_GENERATE_SELL_SIGNAL',
      description: 'Generate a sell signal',
      worldId,
      metadata: {
        createdAt: Date.now(),
        updatedAt: Date.now(),
        updateInterval: 1000 * 60 * 5, // 5 minutes
      },
      tags: ['queue', 'repeat', 'degen_intel', 'immediate'],
    });
  } else {
    logger.debug(
      'WARNING: Trader service not found, skipping creation of INTEL_GENERATE_*_SIGNAL task'
    );
  }
};<|MERGE_RESOLUTION|>--- conflicted
+++ resolved
@@ -29,10 +29,7 @@
     await runtime.deleteTask(task.id);
   }
 
-<<<<<<< HEAD
-=======
   /*
->>>>>>> f7718659
   if (runtime.getSetting('BIRDEYE_API_KEY')) {
     runtime.registerTaskWorker({
       name: 'INTEL_BIRDEYE_SYNC_TRENDING',
@@ -82,11 +79,7 @@
         } catch (error) {
           logger.debug('Failed to sync tokens', error);
           // kill this task
-<<<<<<< HEAD
-          await runtime.deleteTask(task.id);
-=======
           //await runtime.deleteTask(task.id);
->>>>>>> f7718659
         }
       },
     });
@@ -253,7 +246,6 @@
           // Log the error but don't delete the task
         }
       },
-<<<<<<< HEAD
     });
 
     runtime.createTask({
@@ -290,44 +282,6 @@
     });
 
     runtime.createTask({
-=======
-    });
-
-    runtime.createTask({
-      name: 'INTEL_GENERATE_BUY_SIGNAL',
-      description: 'Generate a buy signal',
-      worldId,
-      metadata: {
-        createdAt: Date.now(),
-        updatedAt: Date.now(),
-        updateInterval: 1000 * 60 * 5, // 5 minutes
-      },
-      tags: ['queue', 'repeat', 'degen_intel', 'immediate'],
-    });
-
-    runtime.registerTaskWorker({
-      name: 'INTEL_GENERATE_SELL_SIGNAL',
-      validate: async (runtime, _message, _state) => {
-        // Check if we have some sentiment data before proceeding
-        const sentimentsData = (await runtime.getCache<Sentiment[]>('sentiments')) || [];
-        if (sentimentsData.length === 0) {
-          return false;
-        }
-        return true;
-      },
-      execute: async (runtime, _options, task) => {
-        const signal = new SellSignal(runtime);
-        try {
-          await signal.generateSignal();
-        } catch (error) {
-          logger.error('Failed to generate buy signal', error);
-          // Log the error but don't delete the task
-        }
-      },
-    });
-
-    runtime.createTask({
->>>>>>> f7718659
       name: 'INTEL_GENERATE_SELL_SIGNAL',
       description: 'Generate a sell signal',
       worldId,
