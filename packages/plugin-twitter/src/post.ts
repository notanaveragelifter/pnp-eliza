import {
	ChannelType,
	type Content,
	EventTypes,
	type HandlerCallback,
	type IAgentRuntime,
	type InvokePayload,
	type Memory,
<<<<<<< HEAD
	type MessagePayload,
	ModelType,
=======
>>>>>>> 5c894eb0
	type UUID,
	createUniqueUuid,
	logger,
	truncateToCompleteSentence
} from "@elizaos/core";
import type { ClientBase } from "./base";
import type { Tweet } from "./client/index";
import type { MediaData } from "./types";
import { TwitterEventTypes } from "./types";
/**
 * Class representing a Twitter post client for generating and posting tweets.
 */
export class TwitterPostClient {
	client: ClientBase;
	runtime: IAgentRuntime;
	twitterUsername: string;
	private isDryRun: boolean;
	private state: any;

	/**
	 * Constructor for initializing a new Twitter client with the provided client, runtime, and state
	 * @param {ClientBase} client - The client used for interacting with Twitter API
	 * @param {IAgentRuntime} runtime - The runtime environment for the agent
	 * @param {any} state - The state object containing configuration settings
	 */
	constructor(client: ClientBase, runtime: IAgentRuntime, state: any) {
		this.client = client;
		this.state = state;
		this.runtime = runtime;
		this.twitterUsername =
			state?.TWITTER_USERNAME ||
			(this.runtime.getSetting("TWITTER_USERNAME") as string);
		this.isDryRun =
			this.state?.TWITTER_DRY_RUN ||
			(this.runtime.getSetting("TWITTER_DRY_RUN") as unknown as boolean);

		// Log configuration on initialization
		logger.log("Twitter Client Configuration:");
		logger.log(`- Username: ${this.twitterUsername}`);
		logger.log(`- Dry Run Mode: ${this.isDryRun ? "Enabled" : "Disabled"}`);

		logger.log(
			`- Auto-post: ${this.state?.TWITTER_ENABLE_POST_GENERATION || this.runtime.getSetting("TWITTER_ENABLE_POST_GENERATION") ? "disabled" : "enabled"}`,
		);

		logger.log(
			`- Post Interval: ${this.state?.TWITTER_POST_INTERVAL_MIN || this.runtime.getSetting("TWITTER_POST_INTERVAL_MIN")}-${this.state?.TWITTER_POST_INTERVAL_MAX || this.runtime.getSetting("TWITTER_POST_INTERVAL_MAX")} minutes`,
		);
		logger.log(
			`- Post Immediately: ${
				this.state?.TWITTER_POST_IMMEDIATELY ||
				this.runtime.getSetting("TWITTER_POST_IMMEDIATELY")
					? "enabled"
					: "disabled"
			}`,
		);

		if (this.isDryRun) {
			logger.log(
				"Twitter client initialized in dry run mode - no actual tweets should be posted",
			);
		}
	}

	/**
	 * Starts the Twitter post client, setting up a loop to periodically generate new tweets.
	 */
	async start() {
		logger.log("Starting Twitter post client...");
		const tweetGeneration = this.runtime.getSetting("TWITTER_ENABLE_TWEET_GENERATION");
		if (tweetGeneration === false) {
			logger.log("Tweet generation is disabled");
			return;
		}

		const generateNewTweetLoop = async () => {
			// Defaults to 30 minutes
			const interval =
				(this.state?.TWITTER_POST_INTERVAL ||
					(this.runtime.getSetting("TWITTER_POST_INTERVAL") as unknown as number) ||
					30) * 60 * 1000;

			this.generateNewTweet();
			setTimeout(generateNewTweetLoop, interval);
		};

		// Start the loop after a 1 minute delay to allow other services to initialize
		setTimeout(generateNewTweetLoop, 60 * 1000);
		if(this.runtime.getSetting("TWITTER_POST_IMMEDIATELY")) {
			// await 1 second
			await new Promise(resolve => setTimeout(resolve, 1000));
			this.generateNewTweet();
		}
	}

	/**
	 * Creates a Tweet object based on the tweet result, client information, and Twitter username.
	 *
	 * @param {any} tweetResult - The result object from the Twitter API representing a tweet.
	 * @param {any} client - The client object containing profile information.
	 * @param {string} twitterUsername - The Twitter username of the user.
	 * @returns {Tweet} A Tweet object with specific properties extracted from the tweet result and client information.
	 */
	createTweetObject(
		tweetResult: any,
		client: any,
		twitterUsername: string,
	): Tweet {
		return {
			id: tweetResult.rest_id,
			name: client.profile.screenName,
			username: client.profile.username,
			text: tweetResult.legacy.full_text,
			conversationId: tweetResult.legacy.conversation_id_str,
			createdAt: tweetResult.legacy.created_at,
			timestamp: new Date(tweetResult.legacy.created_at).getTime(),
			userId: client.profile.id,
			inReplyToStatusId: tweetResult.legacy.in_reply_to_status_id_str,
			permanentUrl: `https://twitter.com/${twitterUsername}/status/${tweetResult.rest_id}`,
			hashtags: [],
			mentions: [],
			photos: [],
			thread: [],
			urls: [],
			videos: [],
		} as Tweet;
	}

	/**
	 * Processes and caches a tweet.
	 *
	 * @param {IAgentRuntime} runtime - The agent runtime.
	 * @param {ClientBase} client - The client object.
	 * @param {Tweet} tweet - The tweet to be processed and cached.
	 * @param {UUID} roomId - The ID of the room where the tweet will be stored.
	 * @param {string} rawTweetContent - The raw content of the tweet.
	 */
	async processAndCacheTweet(
		runtime: IAgentRuntime,
		client: ClientBase,
		tweet: Tweet,
		roomId: UUID,
		rawTweetContent: string,
	) {
		// Cache the last post details
		await runtime.setCache<any>(`twitter/${client.profile.username}/lastPost`, {
				id: tweet.id,
				timestamp: Date.now(),
			});

		// Cache the tweet
		await client.cacheTweet(tweet);

		// Log the posted tweet
		logger.log(`Tweet posted:\n ${tweet.permanentUrl}`);

		// Ensure the room and participant exist
		await runtime.ensureRoomExists({
			id: roomId,
			name: "Twitter Feed",
			source: "twitter",
			type: ChannelType.FEED,
		});
		await runtime.ensureParticipantInRoom(runtime.agentId, roomId);

		// Create a memory for the tweet
		await runtime.createMemory({
			id: createUniqueUuid(this.runtime, tweet.id),
			entityId: runtime.agentId,
			agentId: runtime.agentId,
			content: {
				text: rawTweetContent.trim(),
				url: tweet.permanentUrl,
				source: "twitter",
			},
			roomId,
			createdAt: tweet.timestamp,
		}, "messages");
	}

	/**
	 * Handles sending a note tweet with optional media data.
	 *
	 * @param {ClientBase} client - The client object used for sending the note tweet.
	 * @param {string} content - The content of the note tweet.
	 * @param {string} [tweetId] - Optional Tweet ID to reply to.
	 * @param {MediaData[]} [mediaData] - Optional media data to attach to the note tweet.
	 * @returns {Promise<Object>} - The result of the note tweet operation.
	 * @throws {Error} - If the note tweet operation fails.
	 */
	async handleNoteTweet(
		client: ClientBase,
		content: string,
		tweetId?: string,
		mediaData?: MediaData[],
	) {
		try {
			const noteTweetResult = await client.requestQueue.add(
				async () =>
					await client.twitterClient.sendNoteTweet(content, tweetId, mediaData),
			);

			if (noteTweetResult.errors && noteTweetResult.errors.length > 0) {
				// Note Tweet failed due to authorization. Falling back to standard Tweet.
				const truncateContent = truncateToCompleteSentence(content, 280 - 1);
				return await this.sendStandardTweet(client, truncateContent, tweetId);
			}
			return noteTweetResult.data.notetweet_create.tweet_results.result;
		} catch (error) {
			throw new Error(`Note Tweet failed: ${error}`);
		}
	}

	/**
	 * Asynchronously sends a standard tweet using the provided Twitter client.
	 *
	 * @param {ClientBase} client - The client used to make the request.
	 * @param {string} content - The content of the tweet.
	 * @param {string} [tweetId] - Optional tweet ID to reply to.
	 * @param {MediaData[]} [mediaData] - Optional array of media data to attach to the tweet.
	 * @returns {Promise<string>} The result of sending the tweet.
	 */
	async sendStandardTweet(
		client: ClientBase,
		content: string,
		tweetId?: string,
		mediaData?: MediaData[],
	) {
		try {
			const standardTweetResult = await client.requestQueue.add(
				async () =>
					await client.twitterClient.sendTweet(content, tweetId, mediaData),
			);
			const body = await standardTweetResult.json();
			if (!body?.data?.create_tweet?.tweet_results?.result) {
				logger.error("Error sending tweet; Bad response:", body);
				return;
			}
			return body.data.create_tweet.tweet_results.result;
		} catch (error) {
			logger.error("Error sending standard Tweet:", error);
			throw error;
		}
	}

	/**
	 * Posts a new tweet with the provided tweet content and optional media data.
	 *
	 * @param {IAgentRuntime} runtime - The runtime environment for the agent.
	 * @param {ClientBase} client - The Twitter client used to post the tweet.
	 * @param {string} tweetTextForPosting - The text content of the tweet.
	 * @param {UUID} roomId - The ID of the room where the tweet will be posted.
	 * @param {string} rawTweetContent - The raw content of the tweet.
	 * @param {string} twitterUsername - The username associated with the Twitter account.
	 * @param {MediaData[]} [mediaData] - Optional media data to be included in the tweet.
	 * @returns {Promise<void>} - A Promise that resolves when the tweet is successfully posted.
	 */
	async postTweet(
		runtime: IAgentRuntime,
		client: ClientBase,
		tweetTextForPosting: string,
		roomId: UUID,
		rawTweetContent: string,
		twitterUsername: string,
		mediaData?: MediaData[],
	) {
		try {
			logger.log("Posting new tweet:\n");

			let result;

			if (tweetTextForPosting.length > 280 - 1) {
				result = await this.handleNoteTweet(
					client,
					tweetTextForPosting,
					undefined,
					mediaData,
				);
			} else {
				result = await this.sendStandardTweet(
					client,
					tweetTextForPosting,
					undefined,
					mediaData,
				);
			}
			const tweet = this.createTweetObject(result, client, twitterUsername);

			await this.processAndCacheTweet(
				runtime,
				client,
				tweet,
				roomId,
				rawTweetContent,
			);
		} catch (error) {
			logger.error("Error sending tweet:");
			throw error;
		}
	}

	/**
	 * Handles the creation and posting of a tweet by emitting standardized events.
	 * This approach aligns with our platform-independent architecture.
	 */
	async generateNewTweet() {
		try {
						
			// Create the timeline room ID for storing the post
			const userId = this.client.profile?.id;
			if (!userId) {
				logger.error("Cannot generate tweet: Twitter profile not available");
				return;
			}
			
			// Create standardized world and room IDs
			const worldId = createUniqueUuid(this.runtime, userId) as UUID;
<<<<<<< HEAD
			const timelineRoomId = createUniqueUuid(this.runtime, `${userId}-home`) as UUID;
			
			// Compose state with relevant context for tweet generation
			const state = await this.runtime.composeState(null, [
				"CHARACTER",
				"RECENT_MESSAGES",
				"TIME",
			]);
			
			// Generate prompt for tweet content
			const tweetPrompt = composePrompt({
				state,
				template: this.runtime.character.templates?.twitterPostTemplate || twitterPostTemplate,
			});
			
			const response = await this.runtime.useModel(ModelType.TEXT_LARGE, {
				prompt: tweetPrompt,
			});
			
			// Extract the tweet content from the model response
			const jsonResponse = parseJSONObjectFromText(response);
			
			if (!jsonResponse || !jsonResponse.text) {
				logger.error("Failed to generate valid tweet content");
				return;
			}
			
			// Cleanup the tweet text
			const cleanedText = this.cleanupTweetText(jsonResponse.text);
			
			// Prepare media if included
			const mediaData: MediaData[] = [];
			if (jsonResponse.imagePrompt) {
				try {
					// Convert image prompt to Media format for fetchMediaData
					const imagePromptMedia: any[] = Array.isArray(jsonResponse.imagePrompt) 
						? jsonResponse.imagePrompt.map((prompt: string) => ({ 
							url: prompt, 
							contentType: 'image/png' 
						}))
						: [{ 
							url: jsonResponse.imagePrompt, 
							contentType: 'image/png' 
						}];
					
					// Fetch media using the utility function
					const fetchedMedia = await fetchMediaData(imagePromptMedia);
					mediaData.push(...fetchedMedia);
				} catch (error) {
					logger.error("Error fetching media for tweet:", error);
				}
			}
			
			// Create the memory object for the tweet
			const tweetId = createUniqueUuid(this.runtime, `tweet-${Date.now()}`) as UUID;
			const memory: Memory = {
				id: tweetId,
				entityId: this.runtime.agentId,
				agentId: this.runtime.agentId,
				roomId: timelineRoomId,
				content: {
					text: cleanedText,
					source: "twitter",
					channelType: ChannelType.FEED,
					thought: jsonResponse.thought || "",
					plan: jsonResponse.plan || "",
					type: "post",
				},
				createdAt: Date.now(),
			};
			
=======
			const roomId = createUniqueUuid(this.runtime, `${userId}-home`) as UUID;
>>>>>>> 5c894eb0
			// Create a callback for handling the actual posting
			const callback: HandlerCallback = async (content: Content) => {
				try {
					if (this.isDryRun) {
						logger.info(`[DRY RUN] Would post tweet: ${content.text}`);
						return [];
					}
					
					// Post the tweet
					const result = await this.postToTwitter(content.text, content.mediaData as MediaData[]);

					console.log("result is", result)

					const tweetId = (result as any).rest_id || (result as any).id_str || (result as any).legacy?.id_str;
					
					if (result) {
						const postedTweetId = createUniqueUuid(
							this.runtime,
							tweetId
						);
						
						// Create memory for the posted tweet
						const postedMemory: Memory = {
							id: postedTweetId,
							entityId: this.runtime.agentId,
							agentId: this.runtime.agentId,
							roomId,
							content: {
								...content,
								source: "twitter",
								channelType: ChannelType.FEED,
								type: "post",
								metadata: {
									tweetId,
									postedAt: Date.now(),
								},
							},
							createdAt: Date.now(),
						};
						
						await this.runtime.createMemory(postedMemory, "messages");
							
						return [postedMemory];
					}
					
					return [];
				} catch (error) {
					logger.error("Error posting tweet:", error);
					return [];
				}
			};

			console.log("emitting event")
			
			// Emit event to handle the post generation using standard handlers
			this.runtime.emitEvent([EventTypes.POST_GENERATED, TwitterEventTypes.POST_GENERATED], {
				runtime: this.runtime,
				callback,
				worldId,
				userId,
				roomId
			} as InvokePayload);
			
		} catch (error) {
			logger.error("Error generating tweet:", error);
		}
	}
	
	/**
	 * Posts content to Twitter
	 * @param {string} text The tweet text to post
	 * @param {MediaData[]} mediaData Optional media to attach to the tweet
	 * @returns {Promise<any>} The result from the Twitter API
	 */
	private async postToTwitter(text: string, mediaData: MediaData[] = []): Promise<any> {
		try {
			// Handle media uploads if needed
			const mediaIds: string[] = [];
			
			if (mediaData && mediaData.length > 0) {
				for (const media of mediaData) {
					try {
						// TODO: Media upload will need to be updated to use the new API
						// For now, just log a warning that media upload is not supported
						logger.warn("Media upload not currently supported with the modern Twitter API");
					} catch (error) {
						logger.error("Error uploading media:", error);
					}
				}
			}
			
			// Use the modern sendTweet method instead of the old post method
			const result = await this.client.requestQueue.add(() =>
				this.client.twitterClient.sendTweet(text.substring(0, 280))
			);
			
			// Handle response based on the new API format
			const body = await result.json();
			if (!body?.data?.create_tweet?.tweet_results?.result) {
				logger.error("Error sending tweet; Bad response:", body);
				return null;
			}
			
			return body.data.create_tweet.tweet_results.result;
		} catch (error) {
			logger.error("Error posting to Twitter:", error);
			throw error;
		}
	}

	async stop() {
		// Implement stop functionality if needed
	}
}<|MERGE_RESOLUTION|>--- conflicted
+++ resolved
@@ -6,11 +6,7 @@
 	type IAgentRuntime,
 	type InvokePayload,
 	type Memory,
-<<<<<<< HEAD
-	type MessagePayload,
 	ModelType,
-=======
->>>>>>> 5c894eb0
 	type UUID,
 	createUniqueUuid,
 	logger,
@@ -328,81 +324,7 @@
 			
 			// Create standardized world and room IDs
 			const worldId = createUniqueUuid(this.runtime, userId) as UUID;
-<<<<<<< HEAD
-			const timelineRoomId = createUniqueUuid(this.runtime, `${userId}-home`) as UUID;
-			
-			// Compose state with relevant context for tweet generation
-			const state = await this.runtime.composeState(null, [
-				"CHARACTER",
-				"RECENT_MESSAGES",
-				"TIME",
-			]);
-			
-			// Generate prompt for tweet content
-			const tweetPrompt = composePrompt({
-				state,
-				template: this.runtime.character.templates?.twitterPostTemplate || twitterPostTemplate,
-			});
-			
-			const response = await this.runtime.useModel(ModelType.TEXT_LARGE, {
-				prompt: tweetPrompt,
-			});
-			
-			// Extract the tweet content from the model response
-			const jsonResponse = parseJSONObjectFromText(response);
-			
-			if (!jsonResponse || !jsonResponse.text) {
-				logger.error("Failed to generate valid tweet content");
-				return;
-			}
-			
-			// Cleanup the tweet text
-			const cleanedText = this.cleanupTweetText(jsonResponse.text);
-			
-			// Prepare media if included
-			const mediaData: MediaData[] = [];
-			if (jsonResponse.imagePrompt) {
-				try {
-					// Convert image prompt to Media format for fetchMediaData
-					const imagePromptMedia: any[] = Array.isArray(jsonResponse.imagePrompt) 
-						? jsonResponse.imagePrompt.map((prompt: string) => ({ 
-							url: prompt, 
-							contentType: 'image/png' 
-						}))
-						: [{ 
-							url: jsonResponse.imagePrompt, 
-							contentType: 'image/png' 
-						}];
-					
-					// Fetch media using the utility function
-					const fetchedMedia = await fetchMediaData(imagePromptMedia);
-					mediaData.push(...fetchedMedia);
-				} catch (error) {
-					logger.error("Error fetching media for tweet:", error);
-				}
-			}
-			
-			// Create the memory object for the tweet
-			const tweetId = createUniqueUuid(this.runtime, `tweet-${Date.now()}`) as UUID;
-			const memory: Memory = {
-				id: tweetId,
-				entityId: this.runtime.agentId,
-				agentId: this.runtime.agentId,
-				roomId: timelineRoomId,
-				content: {
-					text: cleanedText,
-					source: "twitter",
-					channelType: ChannelType.FEED,
-					thought: jsonResponse.thought || "",
-					plan: jsonResponse.plan || "",
-					type: "post",
-				},
-				createdAt: Date.now(),
-			};
-			
-=======
 			const roomId = createUniqueUuid(this.runtime, `${userId}-home`) as UUID;
->>>>>>> 5c894eb0
 			// Create a callback for handling the actual posting
 			const callback: HandlerCallback = async (content: Content) => {
 				try {
