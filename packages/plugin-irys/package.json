{
    "name": "@elizaos/plugin-irys",
<<<<<<< HEAD
    "version": "0.1.9",
=======
    "version": "0.1.8-alpha.1",
>>>>>>> d5f2924d
    "main": "dist/index.js",
    "type": "module",
    "types": "dist/index.d.ts",
    "dependencies": {
        "@elizaos/core": "workspace:*",
        "@irys/upload": "^0.0.14",
        "@irys/upload-ethereum": "^0.0.14",
        "graphql-request": "^4.0.0"
    },
    "devDependencies": {
        "@types/node": "^20.0.0",
        "tsup": "8.3.5"
    },
    "scripts": {
        "build": "tsup --format esm --dts",
        "dev": "tsup --format esm --dts --watch",
        "test": "vitest run"
    }
}<|MERGE_RESOLUTION|>--- conflicted
+++ resolved
@@ -1,26 +1,22 @@
 {
-    "name": "@elizaos/plugin-irys",
-<<<<<<< HEAD
-    "version": "0.1.9",
-=======
-    "version": "0.1.8-alpha.1",
->>>>>>> d5f2924d
-    "main": "dist/index.js",
-    "type": "module",
-    "types": "dist/index.d.ts",
-    "dependencies": {
-        "@elizaos/core": "workspace:*",
-        "@irys/upload": "^0.0.14",
-        "@irys/upload-ethereum": "^0.0.14",
-        "graphql-request": "^4.0.0"
-    },
-    "devDependencies": {
-        "@types/node": "^20.0.0",
-        "tsup": "8.3.5"
-    },
-    "scripts": {
-        "build": "tsup --format esm --dts",
-        "dev": "tsup --format esm --dts --watch",
-        "test": "vitest run"
-    }
+	"name": "@elizaos/plugin-irys",
+	"version": "0.1.9",
+	"main": "dist/index.js",
+	"type": "module",
+	"types": "dist/index.d.ts",
+	"dependencies": {
+		"@elizaos/core": "workspace:*",
+		"@irys/upload": "^0.0.14",
+		"@irys/upload-ethereum": "^0.0.14",
+		"graphql-request": "^4.0.0"
+	},
+	"devDependencies": {
+		"@types/node": "^20.0.0",
+		"tsup": "8.3.5"
+	},
+	"scripts": {
+		"build": "tsup --format esm --dts",
+		"dev": "tsup --format esm --dts --watch",
+		"test": "vitest run"
+	}
 }