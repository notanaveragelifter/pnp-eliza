---
sidebar_position: 1
title: ElizaOS CLI Overview
description: Comprehensive guide to the ElizaOS Command Line Interface (CLI) tools and commands
keywords: [CLI, commands, installation, configuration, development, production, plugins, projects]
image: /img/cli.jpg
---

# ElizaOS CLI

The ElizaOS Command Line Interface (CLI) provides a comprehensive set of tools to create, manage, and interact with ElizaOS projects and agents.

## Installation

Install the ElizaOS CLI globally using npm:

```bash
npm install -g @elizaos/cli@beta
```

Or use it directly with npx:

```bash
npx @elizaos/cli@beta [command]
```

## Available Commands

<<<<<<< HEAD
| Command                    | Description                                          |
| -------------------------- | ---------------------------------------------------- |
| [`create`](./create.md)    | Create new projects, plugins, or agents              |
| [`start`](./start.md)      | Start an ElizaOS project or agent                    |
| [`dev`](./dev.md)          | Run a project in development mode with hot reloading |
| [`agent`](./agent.md)      | Manage agent configurations and state                |
| [`plugin`](./plugins.md)   | Manage plugins in your project                       |
| [`project`](./projects.md) | Manage project configuration and settings            |
| [`env`](./env.md)          | Configure environment variables and API keys         |
| [`publish`](./publish.md)  | Publish packages to npm registry                     |
| [`update`](./update.md)    | Update ElizaOS components                            |
| [`test`](./test.md)        | Run tests for your project                           |
=======
| Command                         | Description                                            |
| ------------------------------- | ------------------------------------------------------ |
| [`create`](./create.md)         | Create new projects, plugins, or agents                |
| [`start`](./start.md)           | Start an ElizaOS project or agent                      |
| [`dev`](./dev.md)               | Run a project in development mode with hot reloading   |
| [`agent`](./agent.md)           | Manage agent configurations and state                  |
| [`plugin`](./plugins.md)        | Develop and publish plugins                            |
| [`project`](./projects.md)      | Manage project configuration and settings              |
| [`env`](./env.md)               | Configure environment variables and API keys           |
| [`publish`](./publish.md)       | Publish packages to npm registry                       |
| [`update`](./update.md)         | Update ElizaOS components                              |
| [`update-cli`](./update-cli.md) | Update the ElizaOS CLI itself                          |
| [`test`](./test.md)             | Run tests for your project                             |
| [`tee`](./tee.md)               | Manage TEE (Trusted Execution Environment) deployments |

## Global Options

These options apply to most commands:

| Option            | Description                   |
| ----------------- | ----------------------------- |
| `--help`, `-h`    | Display help information      |
| `--version`, `-v` | Display version information   |
| `--debug`         | Enable debug logging          |
| `--quiet`         | Suppress non-essential output |
| `--json`          | Output results in JSON format |

## Project Structure

For detailed information about project and plugin structure, see the [Quickstart Guide](../quickstart.md).

## Environment Configuration

For detailed information about environment configuration, see the [Environment Command](./env.md) documentation.

## Development vs Production

ElizaOS supports two main modes of operation:

1. **Development Mode** (`dev` command)

   - Hot reloading
   - Detailed error messages
   - File watching
   - See [Dev Command](./dev.md) for details

2. **Production Mode** (`start` command)
   - Optimized performance
   - Production-ready configuration
   - See [Start Command](./start.md) for details
>>>>>>> a315cbc2

## Global Options

These options apply to most commands:

| Option            | Description                   |
| ----------------- | ----------------------------- |
| `--help`, `-h`    | Display help information      |
| `--version`, `-v` | Display version information   |
| `--debug`         | Enable debug logging          |
| `--quiet`         | Suppress non-essential output |
| `--json`          | Output results in JSON format |

## Project Structure

For detailed information about project and plugin structure, see the [Quickstart Guide](../quickstart.md).

## Environment Configuration

For detailed information about environment configuration, see the [Environment Command](./env.md) documentation.

## Development vs Production

ElizaOS supports two main modes of operation:

1. **Development Mode** (`dev` command)

   - Hot reloading
   - Detailed error messages
   - File watching
   - See [Dev Command](./dev.md) for details

2. **Production Mode** (`start` command)
   - Optimized performance
   - Production-ready configuration
   - See [Start Command](./start.md) for details

## Quick Start

For a complete guide to getting started with ElizaOS, see the [Quickstart Guide](../quickstart.md).

## Related Documentation

- [Quickstart Guide](../quickstart.md): Complete workflow guide
- [Environment Configuration](./env.md): Managing environment variables

---

## Quick Start

> Note: This assumes you installed the CLI tool (`npm install -g @elizaos/cli@beta`)

### Creating a new project

```bash
# Create a new project using the interactive wizard
elizaos create

# Or specify a name directly
elizaos create my-agent-project
```

### Starting a project

```bash
# Navigate to your project directory
cd my-agent-project

# Start the project
elizaos start
```

### Development mode

```bash
# Run in development mode with hot reloading
elizaos dev
```

## Working with Projects

ElizaOS organizes work into projects, which can contain one or more agents along with their configurations, knowledge files, and dependencies. The CLI provides commands to manage the entire lifecycle of a project:

1. **Create** a new project with `create`
2. **Configure** settings with `env`
3. **Develop** using `dev` for hot reloading
4. **Test** functionality with `test`
5. **Start** in production with `start`
6. **Share** by publishing with `publish`

## Working with Plugins

Plugins extend the functionality of your agents. Use the `plugin` command for development tasks like publishing your own plugins.

<<<<<<< HEAD
```bash
# Add a plugin to your project
elizaos plugin add @elizaos/plugin-discord

# Remove a plugin
elizaos plugin remove @elizaos/plugin-discord

# List installed plugins
elizaos plugin list
=======
To add or remove plugins from your _project_, use the `project` command (see [`project` command documentation](./projects.md)).

```bash
# Example: Publish the plugin in the current directory (requires setup)
elizaos plugin publish

# Example: Test publishing the plugin to npm
elizaos plugin publish --npm --test
>>>>>>> a315cbc2
```

## Environment Configuration

Configure your API keys and environment variables with the `env` command:

```bash
# Set OpenAI API key
elizaos env set OPENAI_API_KEY your-api-key

# List all environment variables
elizaos env list
```<|MERGE_RESOLUTION|>--- conflicted
+++ resolved
@@ -26,20 +26,6 @@
 
 ## Available Commands
 
-<<<<<<< HEAD
-| Command                    | Description                                          |
-| -------------------------- | ---------------------------------------------------- |
-| [`create`](./create.md)    | Create new projects, plugins, or agents              |
-| [`start`](./start.md)      | Start an ElizaOS project or agent                    |
-| [`dev`](./dev.md)          | Run a project in development mode with hot reloading |
-| [`agent`](./agent.md)      | Manage agent configurations and state                |
-| [`plugin`](./plugins.md)   | Manage plugins in your project                       |
-| [`project`](./projects.md) | Manage project configuration and settings            |
-| [`env`](./env.md)          | Configure environment variables and API keys         |
-| [`publish`](./publish.md)  | Publish packages to npm registry                     |
-| [`update`](./update.md)    | Update ElizaOS components                            |
-| [`test`](./test.md)        | Run tests for your project                           |
-=======
 | Command                         | Description                                            |
 | ------------------------------- | ------------------------------------------------------ |
 | [`create`](./create.md)         | Create new projects, plugins, or agents                |
@@ -54,43 +40,6 @@
 | [`update-cli`](./update-cli.md) | Update the ElizaOS CLI itself                          |
 | [`test`](./test.md)             | Run tests for your project                             |
 | [`tee`](./tee.md)               | Manage TEE (Trusted Execution Environment) deployments |
-
-## Global Options
-
-These options apply to most commands:
-
-| Option            | Description                   |
-| ----------------- | ----------------------------- |
-| `--help`, `-h`    | Display help information      |
-| `--version`, `-v` | Display version information   |
-| `--debug`         | Enable debug logging          |
-| `--quiet`         | Suppress non-essential output |
-| `--json`          | Output results in JSON format |
-
-## Project Structure
-
-For detailed information about project and plugin structure, see the [Quickstart Guide](../quickstart.md).
-
-## Environment Configuration
-
-For detailed information about environment configuration, see the [Environment Command](./env.md) documentation.
-
-## Development vs Production
-
-ElizaOS supports two main modes of operation:
-
-1. **Development Mode** (`dev` command)
-
-   - Hot reloading
-   - Detailed error messages
-   - File watching
-   - See [Dev Command](./dev.md) for details
-
-2. **Production Mode** (`start` command)
-   - Optimized performance
-   - Production-ready configuration
-   - See [Start Command](./start.md) for details
->>>>>>> a315cbc2
 
 ## Global Options
 
@@ -185,17 +134,6 @@
 
 Plugins extend the functionality of your agents. Use the `plugin` command for development tasks like publishing your own plugins.
 
-<<<<<<< HEAD
-```bash
-# Add a plugin to your project
-elizaos plugin add @elizaos/plugin-discord
-
-# Remove a plugin
-elizaos plugin remove @elizaos/plugin-discord
-
-# List installed plugins
-elizaos plugin list
-=======
 To add or remove plugins from your _project_, use the `project` command (see [`project` command documentation](./projects.md)).
 
 ```bash
@@ -204,7 +142,6 @@
 
 # Example: Test publishing the plugin to npm
 elizaos plugin publish --npm --test
->>>>>>> a315cbc2
 ```
 
 ## Environment Configuration
